--- conflicted
+++ resolved
@@ -134,22 +134,9 @@
   // Settings dialog state
   const [isSettingsOpen, setIsSettingsOpen] = useState(false);
 
-<<<<<<< HEAD
   // Scenario builder state
   const [isScenarioBuilderOpen, setIsScenarioBuilderOpen] = useState(false);
   const [editingScenario, setEditingScenario] = useState(null);
-=======
-  // Chad reveal state management
-  const chadRevealState = useChadReveal();
-  const {
-    isRevealed: isChadRevealed,
-    isRevealing: isChadRevealing,
-    revealChad,
-    shouldShowRevealButton
-  } = chadRevealState;
-
-
->>>>>>> a280d756
 
   // Determinism evaluation state (initialized from saved state)
   const [determinismEnabled, setDeterminismEnabled] = useState(
@@ -291,20 +278,12 @@
 
   // Helper function to check if tools are available for the current scenario
   const areToolsAvailable = () => {
-<<<<<<< HEAD
     if (selectedScenario) {
       // Check scenario-based tool availability
       return scenarioConfig.showToolSettings;
     }
     // Fallback to dataset-based check for backward compatibility
     return selectedDataset.type === "fraud-detection";
-=======
-    // Check if the selected dataset type has a tool service mapped
-    if (!selectedDataset.type) return false;
-
-    // Use the tool service mapping to determine availability dynamically
-    return hasToolServiceForDatasetType(selectedDataset.type);
->>>>>>> a280d756
   };
 
   // Helper function to provide recovery suggestions for tool execution errors
@@ -2163,12 +2142,8 @@
                         onUserPromptChange={handleUserPromptChange}
                         systemPromptError={validationErrors.systemPrompt}
                         userPromptError={validationErrors.userPrompt}
-<<<<<<< HEAD
                         scenarioSystemPrompts={availableSystemPrompts}
                         scenarioUserPrompts={availableUserPrompts}
-=======
-                        selectedDataset={selectedDataset}
->>>>>>> a280d756
                       />
 
                       {/* Execution Settings */}
