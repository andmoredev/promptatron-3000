--- conflicted
+++ resolved
@@ -2230,14 +2230,11 @@
                         onUserPromptChange={handleUserPromptChange}
                         systemPromptError={validationErrors.systemPrompt}
                         userPromptError={validationErrors.userPrompt}
-<<<<<<< HEAD
                         scenarioSystemPrompts={availableSystemPrompts}
                         scenarioUserPrompts={availableUserPrompts}
-=======
                         systemPromptWarning={validationWarnings.systemPrompt}
                         userPromptWarning={validationWarnings.userPrompt}
                         selectedDataset={selectedDataset}
->>>>>>> ba83c783
                       />
 
                       {/* Execution Settings */}
