--- conflicted
+++ resolved
@@ -1,18 +1,18 @@
-<<<<<<< HEAD
-import { useState, useEffect } from 'react';
+import { useState, useEffect, useCallback, useMemo } from 'react';
 import ModelSelector from './components/ModelSelector';
 import DatasetSelector from './components/DatasetSelector';
 import PromptEditor from './components/PromptEditor';
 import TestResults from './components/TestResults';
 import History from './components/History';
 import Comparison from './components/Comparison';
-import DeterminismEvaluator from './components/DeterminismEvaluator';
 import ErrorBoundary from './components/ErrorBoundary';
 import BrowserCompatibility from './components/BrowserCompatibility';
 import HelpGuide from './components/HelpGuide';
 import LoadingSpinner from './components/LoadingSpinner';
 import ProgressBar from './components/ProgressBar';
 import ThemeProvider from './components/ThemeProvider';
+import { RobotGraphicContainer } from './components/RobotGraphic';
+import StreamingPerformanceMonitor from './components/StreamingPerformanceMonitor';
 import { bedrockService } from './services/bedrockService';
 import { useHistory } from './hooks/useHistory';
 import { validateForm } from './utils/formValidation';
@@ -38,184 +38,37 @@
   const [retryCount, setRetryCount] = useState(0);
   const [progressStatus, setProgressStatus] = useState('');
   const [progressValue, setProgressValue] = useState(0);
+
+  // Streaming-related state
+  const [isStreaming, setIsStreaming] = useState(false);
+  const [streamingContent, setStreamingContent] = useState('');
+  const [streamingProgress, setStreamingProgress] = useState(null);
+  const [isRequestPending, setIsRequestPending] = useState(false);
+  const [streamingError, setStreamingError] = useState(null);
+
+  // Debug flags
+  const [isRobotDebugEnabled, setIsRobotDebugEnabled] = useState(false);
+  const [isStreamingDebugEnabled, setIsStreamingDebugEnabled] = useState(false);
+
+  // Determinism evaluation state
   const [determinismEnabled, setDeterminismEnabled] = useState(true);
+
+  // Streaming preference state
+  const [streamingEnabled, setStreamingEnabled] = useState(true);
 
   // Use the history hook for managing test history
   const { saveTestResult } = useHistory();
-=======
-import { useState, useEffect, useCallback, useMemo } from "react";
-import ModelSelector from "./components/ModelSelector";
-import DatasetSelector from "./components/DatasetSelector";
-import PromptEditor from "./components/PromptEditor";
-import TestResults from "./components/TestResults";
-import History from "./components/History";
-import Comparison from "./components/Comparison";
-import ErrorBoundary from "./components/ErrorBoundary";
-import BrowserCompatibility from "./components/BrowserCompatibility";
-import HelpGuide from "./components/HelpGuide";
-import LoadingSpinner from "./components/LoadingSpinner";
-import ProgressBar from "./components/ProgressBar";
-import ThemeProvider from "./components/ThemeProvider";
-import RobotGraphicContainer from "./components/RobotGraphic/RobotGraphicContainer";
-import StreamingPerformanceMonitor from "./components/StreamingPerformanceMonitor";
-import { bedrockService } from "./services/bedrockService";
-import { useHistory } from "./hooks/useHistory";
-import { validateForm } from "./utils/formValidation";
-import { handleError, retryWithBackoff } from "./utils/errorHandling";
-import {
-  streamingMemoryManager,
-  streamingMetricsCollector
-} from "./utils/streamingOptimizations";
-
-// Debug modes - controlled by environment variables
-const isRobotDebugEnabled = import.meta.env.VITE_ROBOT_DEBUG === "true";
-const isStreamingDebugEnabled = import.meta.env.VITE_STREAMING_DEBUG === "true";
-
-function App() {
-  // Core state management for the test harness
-  const [selectedModel, setSelectedModel] = useState("");
-  const [selectedDataset, setSelectedDataset] = useState({
-    type: "",
-    option: "",
-    content: null,
-  });
-  const [systemPrompt, setSystemPrompt] = useState("");
-  const [userPrompt, setUserPrompt] = useState("");
-  const [testResults, setTestResults] = useState(null);
-  const [isLoading, setIsLoading] = useState(false);
-  const [error, setError] = useState(null);
-  const [activeTab, setActiveTab] = useState("test");
-  const [validationErrors, setValidationErrors] = useState({});
-  const [selectedForComparison, setSelectedForComparison] = useState([]);
-  const [retryCount, setRetryCount] = useState(0);
-  const [progressStatus, setProgressStatus] = useState("");
-  const [progressValue, setProgressValue] = useState(0);
-
-  // Streaming-related state variables
-  const [isStreaming, setIsStreaming] = useState(false);
-  const [streamingContent, setStreamingContent] = useState("");
-  const [streamingProgress, setStreamingProgress] = useState({
-    tokensReceived: 0,
-    estimatedTotal: 0,
-    startTime: 0,
-    tokensPerSecond: 0,
-    duration: 0,
-  });
-  const [isRequestPending, setIsRequestPending] = useState(false);
-  const [streamingError, setStreamingError] = useState(null);
-
-  // Use the history hook for managing test history
-  const { saveTestResult } = useHistory();
-
-  // Optimized streaming handlers
-  const [streamingHandlers, setStreamingHandlers] = useState(null);
-  const [currentStreamId, setCurrentStreamId] = useState(null);
-
-  // Performance metrics state
-  const [streamingMetrics, setStreamingMetrics] = useState({
-    totalStreams: 0,
-    averageTokensPerSecond: 0,
-    successRate: 0,
-    memoryUsage: 0
-  });
-
-  // Cleanup function for streaming state with optimizations
-  const cleanupStreamingState = useCallback(() => {
-    // Clean up streaming handlers
-    if (streamingHandlers) {
-      setStreamingHandlers(null);
-    }
-
-    // Clean up current stream
-    if (currentStreamId) {
-      streamingMemoryManager.cleanupStream(currentStreamId);
-      setCurrentStreamId(null);
-    }
-
-    // Reset streaming state
-    setIsStreaming(false);
-    setIsRequestPending(false);
-    setStreamingError(null);
-    setStreamingContent("");
-    setStreamingProgress({
-      tokensReceived: 0,
-      estimatedTotal: 0,
-      startTime: 0,
-      tokensPerSecond: 0,
-      duration: 0,
-    });
-
-    // Update metrics
-    updateStreamingMetrics();
-  }, [streamingHandlers, currentStreamId]);
-
-  // Update streaming metrics from collector
-  const updateStreamingMetrics = useCallback(() => {
-    const globalStats = streamingMetricsCollector.getGlobalStats();
-    const performanceStats = streamingMetricsCollector.getPerformanceSummary();
-    const memoryStats = streamingMemoryManager.getMemoryStats();
-
-    setStreamingMetrics({
-      totalStreams: globalStats.totalStreams,
-      averageTokensPerSecond: performanceStats.averageTokensPerSecond,
-      successRate: performanceStats.successRate,
-      memoryUsage: memoryStats.totalMemoryUsage
-    });
-  }, []);
-
-  // Handle streaming interruption (e.g., user navigates away)
-  useEffect(() => {
-    const handleBeforeUnload = () => {
-      if (isStreaming) {
-        cleanupStreamingState();
-      }
-    };
-
-    window.addEventListener("beforeunload", handleBeforeUnload);
-    return () => window.removeEventListener("beforeunload", handleBeforeUnload);
-  }, [isStreaming, cleanupStreamingState]);
-
-  // Periodic cleanup of old metrics and memory management
-  useEffect(() => {
-    const cleanupInterval = setInterval(() => {
-      // Clean up old metrics (older than 1 hour)
-      streamingMetricsCollector.clearOldMetrics(60 * 60 * 1000);
-
-      // Force garbage collection hint if available
-      streamingMemoryManager.forceGarbageCollection();
-
-      // Update metrics display
-      updateStreamingMetrics();
-    }, 5 * 60 * 1000); // Every 5 minutes
-
-    return () => clearInterval(cleanupInterval);
-  }, [updateStreamingMetrics]);
->>>>>>> 018dd51d
 
   // Helper function to generate user-friendly validation messages
   const getValidationGuidance = (errors) => {
     const guidance = [];
 
     if (errors.systemPrompt && errors.userPrompt) {
-<<<<<<< HEAD
       guidance.push("Both system and user prompts are required. The system prompt defines the AI's role, while the user prompt contains your specific request.");
     } else if (errors.systemPrompt) {
       guidance.push("System prompt is missing. This defines how the AI should behave and what expertise it should use.");
     } else if (errors.userPrompt) {
       guidance.push("User prompt is missing. This should contain your specific question or request about the data.");
-=======
-      guidance.push(
-        "Both system and user prompts are required. The system prompt defines the AI's role, while the user prompt contains your specific request."
-      );
-    } else if (errors.systemPrompt) {
-      guidance.push(
-        "System prompt is missing. This defines how the AI should behave and what expertise it should use."
-      );
-    } else if (errors.userPrompt) {
-      guidance.push(
-        "User prompt is missing. This should contain your specific question or request about the data."
-      );
->>>>>>> 018dd51d
     }
 
     if (errors.model) {
@@ -232,12 +85,7 @@
   // Enhanced form validation function with detailed checking
   const isFormValid = () => {
     const hasValidationErrors = Object.keys(validationErrors).length > 0;
-<<<<<<< HEAD
     const hasRequiredFields = selectedModel &&
-=======
-    const hasRequiredFields =
-      selectedModel &&
->>>>>>> 018dd51d
       systemPrompt.trim() &&
       userPrompt.trim() &&
       selectedDataset.type &&
@@ -253,15 +101,7 @@
     const hasModel = !!selectedModel;
     const hasSystemPrompt = !!systemPrompt.trim();
     const hasUserPrompt = !!userPrompt.trim();
-<<<<<<< HEAD
     const hasDataset = !!(selectedDataset.type && selectedDataset.option && selectedDataset.content);
-=======
-    const hasDataset = !!(
-      selectedDataset.type &&
-      selectedDataset.option &&
-      selectedDataset.content
-    );
->>>>>>> 018dd51d
 
     return {
       model: { valid: hasModel && !errors.model, error: errors.model },
@@ -274,11 +114,7 @@
         error: errors.userPrompt,
       },
       dataset: { valid: hasDataset && !errors.dataset, error: errors.dataset },
-<<<<<<< HEAD
       overall: isFormValid()
-=======
-      overall: isFormValid(),
->>>>>>> 018dd51d
     };
   };
 
@@ -286,22 +122,9 @@
   useEffect(() => {
     if (error) {
       setError(null);
-<<<<<<< HEAD
     }
     // Clear validation errors when user makes changes
     setValidationErrors({});
-=======
-    }
-    if (streamingError) {
-      setStreamingError(null);
-    }
-    // Clear validation errors when user makes changes
-    setValidationErrors({});
-    // Clear streaming content when user changes inputs (but not during active streaming)
-    if (!isStreaming && streamingContent) {
-      setStreamingContent("");
-    }
->>>>>>> 018dd51d
   }, [selectedModel, selectedDataset, systemPrompt, userPrompt]);
 
   // Real-time validation using enhanced validation utility
@@ -310,11 +133,7 @@
       selectedModel,
       systemPrompt,
       userPrompt,
-<<<<<<< HEAD
       selectedDataset
-=======
-      selectedDataset,
->>>>>>> 018dd51d
     };
 
     const validationResult = validateForm(formData);
@@ -325,21 +144,14 @@
   useEffect(() => {
     const handleKeyDown = (event) => {
       // Ctrl/Cmd + Enter: Run test
-<<<<<<< HEAD
       if ((event.ctrlKey || event.metaKey) && event.key === 'Enter') {
         event.preventDefault();
         if (isFormValid() && !isLoading) {
-=======
-      if ((event.ctrlKey || event.metaKey) && event.key === "Enter") {
-        event.preventDefault();
-        if (isFormValid() && !isLoading && !isStreaming) {
->>>>>>> 018dd51d
           handleRunTest();
         }
       }
 
       // Ctrl/Cmd + H: Switch to History tab
-<<<<<<< HEAD
       if ((event.ctrlKey || event.metaKey) && event.key === 'h') {
         event.preventDefault();
         setActiveTab('history');
@@ -355,27 +167,6 @@
       if ((event.ctrlKey || event.metaKey) && event.key === 'c' && selectedForComparison.length > 0) {
         event.preventDefault();
         setActiveTab('comparison');
-=======
-      if ((event.ctrlKey || event.metaKey) && event.key === "h") {
-        event.preventDefault();
-        setActiveTab("history");
-      }
-
-      // Ctrl/Cmd + T: Switch to Test tab
-      if ((event.ctrlKey || event.metaKey) && event.key === "t") {
-        event.preventDefault();
-        setActiveTab("test");
-      }
-
-      // Ctrl/Cmd + C: Switch to Comparison tab (when available)
-      if (
-        (event.ctrlKey || event.metaKey) &&
-        event.key === "c" &&
-        selectedForComparison.length > 0
-      ) {
-        event.preventDefault();
-        setActiveTab("comparison");
->>>>>>> 018dd51d
       }
 
       // Escape: Clear current selection or close modals
@@ -385,7 +176,6 @@
         }
         if (error) {
           setError(null);
-<<<<<<< HEAD
         }
       }
     };
@@ -393,36 +183,13 @@
     document.addEventListener('keydown', handleKeyDown);
     return () => document.removeEventListener('keydown', handleKeyDown);
   }, [isFormValid, isLoading, selectedForComparison.length, error]);
-=======
-        }
-        if (streamingError) {
-          setStreamingError(null);
-        }
-      }
-    };
-
-    document.addEventListener("keydown", handleKeyDown);
-    return () => document.removeEventListener("keydown", handleKeyDown);
-  }, [
-    isFormValid,
-    isLoading,
-    isStreaming,
-    selectedForComparison.length,
-    error,
-    streamingError,
-  ]);
->>>>>>> 018dd51d
 
   const validateTestConfiguration = () => {
     const formData = {
       selectedModel,
       systemPrompt,
       userPrompt,
-<<<<<<< HEAD
       selectedDataset
-=======
-      selectedDataset,
->>>>>>> 018dd51d
     };
 
     const validationResult = validateForm(formData);
@@ -460,7 +227,6 @@
       const guidance = getValidationGuidance(validationErrors);
 
       // Create a more user-friendly error message
-<<<<<<< HEAD
       let errorMessage = 'Cannot run test due to validation errors:\n\n';
       errorMessage += validationErrorsList.map(error => `• ${error}`).join('\n');
 
@@ -478,80 +244,34 @@
           fieldCount: Object.keys(validationErrors).length
         }
       );
-=======
-      let errorMessage = "Cannot run test due to validation errors:\n\n";
-      errorMessage += validationErrorsList
-        .map((error) => `• ${error}`)
-        .join("\n");
-
-      if (guidance.length > 0) {
-        errorMessage += "\n\n💡 Quick Tips:\n";
-        errorMessage += guidance.map((tip) => `• ${tip}`).join("\n");
-      }
-
-      const errorInfo = handleError(new Error(errorMessage), {
-        component: "App",
-        action: "validateTestConfiguration",
-        validationErrors: validationErrors,
-        fieldCount: Object.keys(validationErrors).length,
-      });
->>>>>>> 018dd51d
       setError(errorInfo.userMessage);
       return;
     }
 
-<<<<<<< HEAD
     setIsLoading(true);
     setError(null);
     setRetryCount(0);
     setProgressStatus('Initializing...');
     setProgressValue(10);
-=======
-    // Initialize all state for new test run
-    setIsLoading(true);
-    setError(null);
-    setStreamingError(null);
-    setRetryCount(0);
-    setProgressStatus("Initializing...");
-    setProgressValue(10);
-    setIsRequestPending(true);
-    setIsStreaming(false);
-    setStreamingContent("");
-    setStreamingProgress({
-      tokensReceived: 0,
-      estimatedTotal: 0,
-      startTime: Date.now(),
-    });
->>>>>>> 018dd51d
 
     try {
       console.log("Running test with:", {
         model: selectedModel,
         dataset: selectedDataset,
         systemPrompt: systemPrompt,
-<<<<<<< HEAD
         userPrompt: userPrompt
-=======
-        userPrompt: userPrompt,
->>>>>>> 018dd51d
       });
 
       // Use retry with backoff for the test execution
       const testResult = await retryWithBackoff(
         async () => {
-<<<<<<< HEAD
           // Ensure BedrockService is ready
           setProgressStatus('Connecting to AWS Bedrock...');
-=======
-          // Ensure BedrockService is ready - this is the "thinking" phase
-          setProgressStatus("Connecting to AWS Bedrock...");
->>>>>>> 018dd51d
           setProgressValue(25);
 
           if (!bedrockService.isReady()) {
             const initResult = await bedrockService.initialize();
             if (!initResult.success) {
-<<<<<<< HEAD
               throw new Error(`AWS Bedrock initialization failed: ${initResult.message}`);
             }
           }
@@ -559,13 +279,64 @@
           setProgressStatus('Sending request to model...');
           setProgressValue(50);
 
-          // Use BedrockService to invoke the model
-          const response = await bedrockService.invokeModel(
-            selectedModel,
-            systemPrompt,
-            userPrompt,
-            selectedDataset.content
-          );
+          let response;
+          let streamingMetrics = null;
+
+          if (streamingEnabled) {
+            // Use streaming mode
+            setIsStreaming(true);
+            setStreamingContent('');
+            setStreamingError(null);
+
+            const startTime = Date.now();
+            let tokensReceived = 0;
+            let firstTokenTime = null;
+
+            response = await bedrockService.invokeModelStream(
+              selectedModel,
+              systemPrompt,
+              userPrompt,
+              selectedDataset.content,
+              // onToken callback
+              (token) => {
+                if (!firstTokenTime) {
+                  firstTokenTime = Date.now();
+                }
+                tokensReceived++;
+                setStreamingContent(prev => prev + token);
+                setStreamingProgress({
+                  tokensReceived,
+                  startTime,
+                  firstTokenLatency: firstTokenTime - startTime,
+                  duration: Date.now() - startTime
+                });
+              },
+              // onComplete callback
+              (finalResponse) => {
+                const endTime = Date.now();
+                streamingMetrics = {
+                  streamDuration: endTime - startTime,
+                  firstTokenLatency: firstTokenTime - startTime,
+                  totalTokens: tokensReceived,
+                  averageTokensPerSecond: tokensReceived / ((endTime - startTime) / 1000)
+                };
+                setIsStreaming(false);
+              },
+              // onError callback
+              (error) => {
+                setStreamingError(error.message);
+                setIsStreaming(false);
+              }
+            );
+          } else {
+            // Use standard non-streaming mode
+            response = await bedrockService.invokeModel(
+              selectedModel,
+              systemPrompt,
+              userPrompt,
+              selectedDataset.content
+            );
+          }
 
           setProgressStatus('Processing response...');
           setProgressValue(75);
@@ -578,148 +349,17 @@
             prompt: userPrompt, // Legacy field for backward compatibility
             datasetType: selectedDataset.type,
             datasetOption: selectedDataset.option,
-            datasetContent: selectedDataset.content, // Add dataset content for determinism evaluation
             response: response.text,
             usage: response.usage,
+            isStreamed: streamingEnabled,
+            streamingMetrics: streamingMetrics,
             timestamp: new Date().toISOString()
           };
-=======
-              throw new Error(
-                `AWS Bedrock initialization failed: ${initResult.message}`
-              );
-            }
-          }
-
-          setProgressStatus("Sending request to model...");
-          setProgressValue(50);
-
-          // Check if model supports streaming
-          const supportsStreaming =
-            bedrockService.isStreamingSupported(selectedModel);
-
-          if (supportsStreaming) {
-            // Use streaming approach with optimizations
-            setIsRequestPending(false); // Request has been sent
-            setIsStreaming(true);
-            setProgressStatus("Receiving response...");
-            setProgressValue(60);
-
-            // Set up simple streaming callbacks without optimizations for now
-            const onToken = (token, fullContent) => {
-              // Update streaming content directly with full accumulated text
-              setStreamingContent(fullContent);
-
-              // Update progress metrics
-              setStreamingProgress((prev) => {
-                const now = Date.now();
-                const duration = (now - prev.startTime) / 1000; // seconds
-                const tokensReceived = prev.tokensReceived + 1;
-                const tokensPerSecond =
-                  duration > 0 ? tokensReceived / duration : 0;
-
-                return {
-                  ...prev,
-                  tokensReceived,
-                  tokensPerSecond: Math.round(tokensPerSecond * 10) / 10, // Round to 1 decimal
-                  duration: Math.round(duration * 10) / 10, // Round to 1 decimal
-                };
-              });
-            };
-
-            const onComplete = (result) => {
-              setIsStreaming(false);
-              setProgressStatus("Processing response...");
-              setProgressValue(75);
-              updateStreamingMetrics();
-            };
-
-            const onError = (streamError) => {
-              // Use enhanced error handling for streaming errors
-              const errorInfo = handleError(streamError, {
-                component: 'App',
-                action: 'streaming',
-                model: selectedModel,
-                wasStreaming: true,
-                streamingProgress: streamingProgress
-              });
-
-              setStreamingError(errorInfo.userMessage);
-              setIsStreaming(false);
-              updateStreamingMetrics();
-            };
-
-            // Use BedrockService streaming method
-            const response = await bedrockService.invokeModelStream(
-              selectedModel,
-              systemPrompt,
-              userPrompt,
-              selectedDataset.content,
-              onToken,
-              onComplete,
-              onError
-            );
-
-            return {
-              id: Date.now().toString(),
-              modelId: selectedModel,
-              systemPrompt: systemPrompt,
-              userPrompt: userPrompt,
-              prompt: userPrompt, // Legacy field for backward compatibility
-              datasetType: selectedDataset.type,
-              datasetOption: selectedDataset.option,
-              response: response.text,
-              usage: response.usage,
-              isStreamed: true,
-              streamingMetrics: {
-                totalTokens: streamingProgress.tokensReceived,
-                streamDuration:
-                  streamingProgress.duration ||
-                  (Date.now() - streamingProgress.startTime) / 1000,
-                averageTokensPerSecond:
-                  streamingProgress.tokensPerSecond ||
-                  streamingProgress.tokensReceived /
-                    ((Date.now() - streamingProgress.startTime) / 1000),
-                firstTokenLatency: 0, // Could be enhanced to track this
-              },
-              timestamp: new Date().toISOString(),
-            };
-          } else {
-            // Use non-streaming approach
-            setIsRequestPending(false);
-            setProgressStatus("Processing request...");
-            setProgressValue(60);
-
-            const response = await bedrockService.invokeModel(
-              selectedModel,
-              systemPrompt,
-              userPrompt,
-              selectedDataset.content
-            );
-
-            setProgressStatus("Processing response...");
-            setProgressValue(75);
-
-            return {
-              id: Date.now().toString(),
-              modelId: selectedModel,
-              systemPrompt: systemPrompt,
-              userPrompt: userPrompt,
-              prompt: userPrompt, // Legacy field for backward compatibility
-              datasetType: selectedDataset.type,
-              datasetOption: selectedDataset.option,
-              response: response.text,
-              usage: response.usage,
-              isStreamed: false,
-              timestamp: new Date().toISOString(),
-            };
-          }
->>>>>>> 018dd51d
         },
         {
           maxRetries: 2,
           baseDelay: 1000,
           onRetry: (error, attempt, delay) => {
-<<<<<<< HEAD
             console.log(`Retrying test execution (attempt ${attempt}) after ${delay}ms:`, error.message);
             setRetryCount(attempt);
           }
@@ -727,23 +367,6 @@
       );
 
       setProgressStatus('Saving results...');
-=======
-            console.log(
-              `Retrying test execution (attempt ${attempt}) after ${delay}ms:`,
-              error.message
-            );
-            setRetryCount(attempt);
-            // Reset streaming state on retry
-            setIsStreaming(false);
-            setIsRequestPending(true);
-            setStreamingContent("");
-            setStreamingError(null);
-          },
-        }
-      );
-
-      setProgressStatus("Saving results...");
->>>>>>> 018dd51d
       setProgressValue(90);
 
       setTestResults(testResult);
@@ -751,21 +374,18 @@
 
       // Save to history using the history service
       await saveTestResult(testResult);
-<<<<<<< HEAD
 
       setProgressStatus('Complete!');
       setProgressValue(100);
-=======
->>>>>>> 018dd51d
-
-      setProgressStatus("Complete!");
-      setProgressValue(100);
+
+      // Reset streaming state
+      setIsStreaming(false);
+      setStreamingContent('');
+      setStreamingProgress(null);
+      setStreamingError(null);
+
     } catch (err) {
-<<<<<<< HEAD
       console.error('Test execution failed:', err);
-=======
-      console.error("Test execution failed:", err);
->>>>>>> 018dd51d
 
       // Use enhanced error handling with streaming context
       const errorInfo = handleError(err, {
@@ -774,52 +394,21 @@
         model: selectedModel,
         datasetType: selectedDataset.type,
         systemPromptLength: systemPrompt.length,
-<<<<<<< HEAD
         userPromptLength: userPrompt.length
-=======
-        userPromptLength: userPrompt.length,
-        wasStreaming: isStreaming,
-        streamingError: streamingError,
->>>>>>> 018dd51d
       });
 
       setError(errorInfo.userMessage);
       setRetryCount(0);
     } finally {
-<<<<<<< HEAD
       setIsLoading(false);
       setProgressStatus('');
       setProgressValue(0);
-=======
-      // Clean up all streaming and loading state
-      setIsLoading(false);
+
+      // Reset streaming state in all cases
       setIsStreaming(false);
-      setIsRequestPending(false);
-      setProgressStatus("");
-      setProgressValue(0);
-
-      // Clean up streaming content after a delay to allow user to see final result
-      setTimeout(() => {
-        if (!isStreaming) {
-          // Clean up streaming handlers
-          if (streamingHandlers) {
-            setStreamingHandlers(null);
-          }
-
-          setStreamingContent("");
-          setStreamingProgress({
-            tokensReceived: 0,
-            estimatedTotal: 0,
-            startTime: 0,
-            tokensPerSecond: 0,
-            duration: 0,
-          });
-
-          // Update final metrics
-          updateStreamingMetrics();
-        }
-      }, 2000);
->>>>>>> 018dd51d
+      setStreamingContent('');
+      setStreamingProgress(null);
+      setStreamingError(null);
     }
   };
 
@@ -828,11 +417,7 @@
     setSelectedDataset({
       type: historyItem.datasetType,
       option: historyItem.datasetOption,
-<<<<<<< HEAD
       content: null // Will be loaded when dataset selector processes this
-=======
-      content: null, // Will be loaded when dataset selector processes this
->>>>>>> 018dd51d
     });
 
     // Load dual prompt format with backward compatibility
@@ -841,7 +426,6 @@
       historyItem.userPrompt !== undefined
     ) {
       // New dual prompt format
-<<<<<<< HEAD
       setSystemPrompt(historyItem.systemPrompt || '');
       setUserPrompt(historyItem.userPrompt || '');
     } else if (historyItem.prompt) {
@@ -861,39 +445,11 @@
     setSelectedForComparison(tests);
     if (tests.length > 0) {
       setActiveTab('comparison');
-=======
-      setSystemPrompt(historyItem.systemPrompt || "");
-      setUserPrompt(historyItem.userPrompt || "");
-    } else if (historyItem.prompt) {
-      // Legacy single prompt format - treat as user prompt with empty system prompt
-      setSystemPrompt("");
-      setUserPrompt(historyItem.prompt);
-    } else {
-      // Fallback for entries with no prompt data
-      setSystemPrompt("");
-      setUserPrompt("");
-    }
-
-    setActiveTab("test");
-  };
-
-  const handleCompareTests = (tests, shouldNavigate = false) => {
-    setSelectedForComparison(tests);
-    // Only navigate to comparison tab if explicitly requested
-    if (shouldNavigate && tests.length > 0) {
-      setActiveTab("comparison");
->>>>>>> 018dd51d
     }
   };
 
   const handleRemoveFromComparison = (testId) => {
-<<<<<<< HEAD
     setSelectedForComparison(prev => prev.filter(test => test.id !== testId));
-=======
-    setSelectedForComparison((prev) =>
-      prev.filter((test) => test.id !== testId)
-    );
->>>>>>> 018dd51d
   };
 
   const handleClearComparison = () => {
@@ -919,19 +475,11 @@
         800: "#5e7d53",
       },
       tertiary: {
-<<<<<<< HEAD
         50: '#e6f3d5',
         100: '#e6f3d5',
         500: '#e6f3d5'
       }
     }
-=======
-        50: "#e6f3d5",
-        100: "#e6f3d5",
-        500: "#e6f3d5",
-      },
-    },
->>>>>>> 018dd51d
   };
 
   return (
@@ -939,59 +487,6 @@
       <ThemeProvider theme={themeConfig}>
         <BrowserCompatibility>
           <div className="min-h-screen bg-gradient-to-br from-tertiary-50 to-secondary-100">
-<<<<<<< HEAD
-            <div className="container mx-auto px-4 sm:px-6 lg:px-8 py-6 sm:py-8">
-              {/* Header */}
-              <div className="text-center mb-6 lg:mb-8">
-                <h1 className="text-3xl md:text-4xl font-bold text-primary-700 mb-2">
-                  Promptatron 3000
-                </h1>
-                <p className="text-base md:text-lg text-secondary-700 px-4">
-                  Building enterprise-grade AI agents before it was cool
-                </p>
-              </div>
-
-              {/* Navigation Tabs */}
-              <div className="flex justify-center mb-6 lg:mb-8 px-4">
-                <div className="bg-white rounded-lg p-1 shadow-sm border border-gray-200 flex flex-wrap sm:flex-nowrap">
-                  <button
-                    onClick={() => setActiveTab('test')}
-                    className={`px-4 sm:px-6 py-2 rounded-md font-medium transition-colors duration-200 text-sm sm:text-base ${activeTab === 'test'
-                        ? 'bg-primary-600 text-white'
-                        : 'text-gray-600 hover:text-gray-900'
-                      }`}
-                  >
-                    Test Harness
-                  </button>
-                  <button
-                    onClick={() => setActiveTab('history')}
-                    className={`px-4 sm:px-6 py-2 rounded-md font-medium transition-colors duration-200 text-sm sm:text-base ${activeTab === 'history'
-                        ? 'bg-primary-600 text-white'
-                        : 'text-gray-600 hover:text-gray-900'
-                      }`}
-                  >
-                    History
-                  </button>
-                  <button
-                    onClick={() => setActiveTab('comparison')}
-                    className={`px-4 sm:px-6 py-2 rounded-md font-medium transition-colors duration-200 relative text-sm sm:text-base ${activeTab === 'comparison'
-                        ? 'bg-primary-600 text-white'
-                        : 'text-gray-600 hover:text-gray-900'
-                      }`}
-                  >
-                    Comparison
-                    {selectedForComparison.length > 0 && (
-                      <span className="absolute -top-1 -right-1 inline-flex items-center justify-center px-2 py-1 text-xs font-bold leading-none text-white bg-red-600 rounded-full">
-                        {selectedForComparison.length}
-                      </span>
-                    )}
-                  </button>
-                </div>
-              </div>
-
-              {/* Error Display */}
-              {error && (
-=======
             {/* Sticky Header */}
             <div className="sticky top-0 z-50 bg-gradient-to-br from-tertiary-50 to-secondary-100 border-b border-secondary-200 shadow-sm">
               <div className="container mx-auto px-4 sm:px-6 lg:px-8 py-4 sm:py-6">
@@ -1034,35 +529,32 @@
                 </div>
 
                 {/* Navigation Tabs */}
-                <div className="flex justify-center px-4">
+                <div className="flex justify-center mb-6 lg:mb-8 px-4">
                   <div className="bg-white rounded-lg p-1 shadow-sm border border-gray-200 flex flex-wrap sm:flex-nowrap">
                     <button
-                      onClick={() => setActiveTab("test")}
-                      className={`px-4 sm:px-6 py-2 rounded-md font-medium transition-colors duration-200 text-sm sm:text-base ${
-                        activeTab === "test"
-                          ? "bg-primary-600 text-white"
-                          : "text-gray-600 hover:text-gray-900"
-                      }`}
+                      onClick={() => setActiveTab('test')}
+                      className={`px-4 sm:px-6 py-2 rounded-md font-medium transition-colors duration-200 text-sm sm:text-base ${activeTab === 'test'
+                        ? 'bg-primary-600 text-white'
+                        : 'text-gray-600 hover:text-gray-900'
+                        }`}
                     >
                       Test Harness
                     </button>
                     <button
-                      onClick={() => setActiveTab("history")}
-                      className={`px-4 sm:px-6 py-2 rounded-md font-medium transition-colors duration-200 text-sm sm:text-base ${
-                        activeTab === "history"
-                          ? "bg-primary-600 text-white"
-                          : "text-gray-600 hover:text-gray-900"
-                      }`}
+                      onClick={() => setActiveTab('history')}
+                      className={`px-4 sm:px-6 py-2 rounded-md font-medium transition-colors duration-200 text-sm sm:text-base ${activeTab === 'history'
+                        ? 'bg-primary-600 text-white'
+                        : 'text-gray-600 hover:text-gray-900'
+                        }`}
                     >
                       History
                     </button>
                     <button
-                      onClick={() => setActiveTab("comparison")}
-                      className={`px-4 sm:px-6 py-2 rounded-md font-medium transition-colors duration-200 relative text-sm sm:text-base ${
-                        activeTab === "comparison"
-                          ? "bg-primary-600 text-white"
-                          : "text-gray-600 hover:text-gray-900"
-                      }`}
+                      onClick={() => setActiveTab('comparison')}
+                      className={`px-4 sm:px-6 py-2 rounded-md font-medium transition-colors duration-200 relative text-sm sm:text-base ${activeTab === 'comparison'
+                        ? 'bg-primary-600 text-white'
+                        : 'text-gray-600 hover:text-gray-900'
+                        }`}
                     >
                       Comparison
                       {selectedForComparison.length > 0 && (
@@ -1073,795 +565,341 @@
                     </button>
                   </div>
                 </div>
-              </div>
-            </div>
-
-            {/* Main Content Area */}
-            <div className="container mx-auto px-4 sm:px-6 lg:px-8 py-6 sm:py-8">
-              {/* Error Display */}
-              {(error || streamingError) && (
->>>>>>> 018dd51d
-                <div className="max-w-4xl mx-auto mb-6 animate-fade-in">
-                  <div className="bg-red-50 border border-red-200 rounded-lg p-4 transform transition-all duration-300 hover:shadow-md">
-                    <div className="flex">
-                      <div className="flex-shrink-0">
-<<<<<<< HEAD
-                        <svg className="h-5 w-5 text-red-400" viewBox="0 0 20 20" fill="currentColor">
-                          <path fillRule="evenodd" d="M10 18a8 8 0 100-16 8 8 0 000 16zM8.707 7.293a1 1 0 00-1.414 1.414L8.586 10l-1.293 1.293a1 1 0 101.414 1.414L10 11.414l1.293 1.293a1 1 0 001.414-1.414L11.414 10l1.293-1.293a1 1 0 00-1.414-1.414L10 8.586 8.707 7.293z" clipRule="evenodd" />
-                        </svg>
-                      </div>
-                      <div className="ml-3 flex-1">
-                        <p className="text-sm text-red-800">{error}</p>
-                        {retryCount > 0 && (
-                          <p className="text-xs text-red-600 mt-1">
-                            Retried {retryCount} time{retryCount !== 1 ? 's' : ''}
-                          </p>
-                        )}
-                      </div>
-                      <div className="ml-3 flex-shrink-0">
-                        <button
-                          onClick={() => setError(null)}
-                          className="inline-flex text-red-400 hover:text-red-600"
-                        >
-                          <span className="sr-only">Dismiss</span>
-                          <svg className="h-5 w-5" viewBox="0 0 20 20" fill="currentColor">
-                            <path fillRule="evenodd" d="M4.293 4.293a1 1 0 011.414 0L10 8.586l4.293-4.293a1 1 0 111.414 1.414L11.414 10l4.293 4.293a1 1 0 01-1.414 1.414L10 11.414l-4.293 4.293a1 1 0 01-1.414-1.414L8.586 10 4.293 5.707a1 1 0 010-1.414z" clipRule="evenodd" />
-                          </svg>
-                        </button>
+
+                {/* Main Content Area */}
+                <div className="container mx-auto px-4 sm:px-6 lg:px-8 py-6 sm:py-8">
+                  {/* Error Display */}
+                  {error && (
+                    <div className="max-w-4xl mx-auto mb-6 animate-fade-in">
+                      <div className="bg-red-50 border border-red-200 rounded-lg p-4 transform transition-all duration-300 hover:shadow-md">
+                        <div className="flex">
+                          <div className="flex-shrink-0">
+                            <svg className="h-5 w-5 text-red-400" viewBox="0 0 20 20" fill="currentColor">
+                              <path fillRule="evenodd" d="M10 18a8 8 0 100-16 8 8 0 000 16zM8.707 7.293a1 1 0 00-1.414 1.414L8.586 10l-1.293 1.293a1 1 0 101.414 1.414L10 11.414l1.293 1.293a1 1 0 001.414-1.414L11.414 10l1.293-1.293a1 1 0 00-1.414-1.414L10 8.586 8.707 7.293z" clipRule="evenodd" />
+                            </svg>
+                          </div>
+                          <div className="ml-3 flex-1">
+                            <p className="text-sm text-red-800">{error}</p>
+                            {retryCount > 0 && (
+                              <p className="text-xs text-red-600 mt-1">
+                                Retried {retryCount} time{retryCount !== 1 ? 's' : ''}
+                              </p>
+                            )}
+                          </div>
+                          <div className="ml-3 flex-shrink-0">
+                            <button
+                              onClick={() => setError(null)}
+                              className="inline-flex text-red-400 hover:text-red-600"
+                            >
+                              <span className="sr-only">Dismiss</span>
+                              <svg className="h-5 w-5" viewBox="0 0 20 20" fill="currentColor">
+                                <path fillRule="evenodd" d="M4.293 4.293a1 1 0 011.414 0L10 8.586l4.293-4.293a1 1 0 111.414 1.414L11.414 10l4.293 4.293a1 1 0 01-1.414 1.414L10 11.414l-4.293 4.293a1 1 0 01-1.414-1.414L8.586 10 4.293 5.707a1 1 0 010-1.414z" clipRule="evenodd" />
+                              </svg>
+                            </button>
+                          </div>
+                        </div>
                       </div>
                     </div>
-                  </div>
-                </div>
-              )}
-
-              {/* Main Content */}
-              {activeTab === 'test' && (
-                <div className="max-w-7xl mx-auto animate-fade-in">
-                  <div className="grid grid-cols-1 xl:grid-cols-2 gap-6 lg:gap-8">
-                    {/* Left Column - Configuration */}
-                    <div className="space-y-6 animate-slide-up">
-                      <ModelSelector
-                        selectedModel={selectedModel}
-                        onModelSelect={setSelectedModel}
-                        validationError={validationErrors.model}
-                      />
-
-                      <DatasetSelector
-                        selectedDataset={selectedDataset}
-                        onDatasetSelect={setSelectedDataset}
-                        validationError={validationErrors.dataset}
-                      />
-
-                      <PromptEditor
-                        systemPrompt={systemPrompt}
-                        userPrompt={userPrompt}
-                        onSystemPromptChange={setSystemPrompt}
-                        onUserPromptChange={setUserPrompt}
-                        systemPromptError={validationErrors.systemPrompt}
-                        userPromptError={validationErrors.userPrompt}
-                      />
-
-                      {/* Determinism Evaluation Toggle */}
-                      <div className="bg-white border border-gray-200 rounded-lg p-4">
-                        <div className="flex items-center justify-between">
-                          <div className="flex items-center space-x-3">
-                            <svg className="w-5 h-5 text-primary-600" fill="none" stroke="currentColor" viewBox="0 0 24 24">
-                              <path strokeLinecap="round" strokeLinejoin="round" strokeWidth={2} d="M9 19v-6a2 2 0 00-2-2H5a2 2 0 00-2 2v6a2 2 0 002 2h2a2 2 0 002-2zm0 0V9a2 2 0 012-2h2a2 2 0 012 2v10m-6 0a2 2 0 002 2h2a2 2 0 002-2m0 0V5a2 2 0 012-2h2a2 2 0 012 2v14a2 2 0 01-2 2h-2a2 2 0 01-2-2z" />
-                            </svg>
-                            <div>
-                              <h4 className="text-sm font-medium text-gray-900">Determinism Evaluation</h4>
-                              <p className="text-xs text-gray-600">Automatically evaluate response consistency</p>
+                  )}
+
+                  {/* Main Content */}
+                  {activeTab === 'test' && (
+                    <div className="max-w-7xl mx-auto animate-fade-in">
+                      <div className="grid grid-cols-1 xl:grid-cols-2 gap-6 lg:gap-8">
+                        {/* Left Column - Configuration */}
+                        <div className="space-y-6 animate-slide-up">
+                          <ModelSelector
+                            selectedModel={selectedModel}
+                            onModelSelect={setSelectedModel}
+                            validationError={validationErrors.model}
+                          />
+
+                          <DatasetSelector
+                            selectedDataset={selectedDataset}
+                            onDatasetSelect={setSelectedDataset}
+                            validationError={validationErrors.dataset}
+                          />
+
+                          <PromptEditor
+                            systemPrompt={systemPrompt}
+                            userPrompt={userPrompt}
+                            onSystemPromptChange={setSystemPrompt}
+                            onUserPromptChange={setUserPrompt}
+                            systemPromptError={validationErrors.systemPrompt}
+                            userPromptError={validationErrors.userPrompt}
+                          />
+
+                          {/* Advanced Options */}
+                          <div className="bg-white rounded-lg border border-gray-200 p-4 space-y-4">
+                            {/* Determinism Evaluation Toggle */}
+                            <div className="flex items-center justify-between">
+                              <div className="flex items-center space-x-3">
+                                <svg className="w-5 h-5 text-primary-600" fill="none" stroke="currentColor" viewBox="0 0 24 24">
+                                  <path strokeLinecap="round" strokeLinejoin="round" strokeWidth={2} d="M9 19v-6a2 2 0 00-2-2H5a2 2 0 00-2 2v6a2 2 0 002 2h2a2 2 0 002-2zm0 0V9a2 2 0 012-2h2a2 2 0 012 2v10m-6 0a2 2 0 002 2h2a2 2 0 002-2m0 0V5a2 2 0 012-2h2a2 2 0 012 2v14a2 2 0 01-2 2h-2a2 2 0 01-2-2z" />
+                                </svg>
+                                <div>
+                                  <h3 className="text-sm font-medium text-gray-900">Determinism Evaluation</h3>
+                                  <p className="text-xs text-gray-500">Analyze response consistency across multiple runs</p>
+                                </div>
+                              </div>
+                              <button
+                                onClick={() => setDeterminismEnabled(!determinismEnabled)}
+                                className={`relative inline-flex h-6 w-11 flex-shrink-0 cursor-pointer rounded-full border-2 border-transparent transition-colors duration-200 ease-in-out focus:outline-none focus:ring-2 focus:ring-primary-500 focus:ring-offset-2 ${determinismEnabled ? 'bg-primary-600' : 'bg-gray-200'
+                                  }`}
+                              >
+                                <span
+                                  className={`pointer-events-none inline-block h-5 w-5 transform rounded-full bg-white shadow ring-0 transition duration-200 ease-in-out ${determinismEnabled ? 'translate-x-5' : 'translate-x-0'
+                                    }`}
+                                />
+                              </button>
+                            </div>
+
+                            {/* Streaming Toggle */}
+                            <div className="flex items-center justify-between">
+                              <div className="flex items-center space-x-3">
+                                <svg className="w-5 h-5 text-primary-600" fill="none" stroke="currentColor" viewBox="0 0 24 24">
+                                  <path strokeLinecap="round" strokeLinejoin="round" strokeWidth={2} d="M13 10V3L4 14h7v7l9-11h-7z" />
+                                </svg>
+                                <div>
+                                  <h3 className="text-sm font-medium text-gray-900">Streaming Response</h3>
+                                  <p className="text-xs text-gray-500">Show response as it's generated in real-time</p>
+                                </div>
+                              </div>
+                              <button
+                                onClick={() => setStreamingEnabled(!streamingEnabled)}
+                                className={`relative inline-flex h-6 w-11 flex-shrink-0 cursor-pointer rounded-full border-2 border-transparent transition-colors duration-200 ease-in-out focus:outline-none focus:ring-2 focus:ring-primary-500 focus:ring-offset-2 ${streamingEnabled ? 'bg-primary-600' : 'bg-gray-200'
+                                  }`}
+                              >
+                                <span
+                                  className={`pointer-events-none inline-block h-5 w-5 transform rounded-full bg-white shadow ring-0 transition duration-200 ease-in-out ${streamingEnabled ? 'translate-x-5' : 'translate-x-0'
+                                    }`}
+                                />
+                              </button>
                             </div>
                           </div>
-                          <label className="relative inline-flex items-center cursor-pointer">
-                            <input
-                              type="checkbox"
-                              checked={determinismEnabled}
-                              onChange={(e) => setDeterminismEnabled(e.target.checked)}
-                              className="sr-only peer"
-                            />
-                            <div className="w-11 h-6 bg-gray-200 peer-focus:outline-none peer-focus:ring-4 peer-focus:ring-primary-300 rounded-full peer peer-checked:after:translate-x-full peer-checked:after:border-white after:content-[''] after:absolute after:top-[2px] after:left-[2px] after:bg-white after:border-gray-300 after:border after:rounded-full after:h-5 after:w-5 after:transition-all peer-checked:bg-primary-600"></div>
-                          </label>
-                        </div>
-                      </div>
-
-
-
-                      {/* Enhanced Validation Summary with Dual Prompt Guidance */}
-                      {Object.keys(validationErrors).length > 0 && (
-                        <div className="bg-yellow-50 border border-yellow-200 rounded-lg p-4">
-                          <div className="flex">
-                            <div className="flex-shrink-0">
-                              <svg className="h-5 w-5 text-yellow-400" viewBox="0 0 20 20" fill="currentColor">
-                                <path fillRule="evenodd" d="M8.257 3.099c.765-1.36 2.722-1.36 3.486 0l5.58 9.92c.75 1.334-.213 2.98-1.742 2.98H4.42c-1.53 0-2.493-1.646-1.743-2.98l5.58-9.92zM11 13a1 1 0 11-2 0 1 1 0 012 0zm-1-8a1 1 0 00-1 1v3a1 1 0 002 0V6a1 1 0 00-1-1z" clipRule="evenodd" />
-                              </svg>
-                            </div>
-                            <div className="ml-3 flex-1">
-                              <h3 className="text-sm font-medium text-yellow-800">
-                                Please complete the following to run your test:
-                              </h3>
-                              <div className="mt-2 space-y-2">
-                                {/* Specific validation errors with enhanced messaging */}
-                                <ul className="text-sm text-yellow-700 space-y-1">
-                                  {validationErrors.model && (
-                                    <li className="flex items-start space-x-2">
-                                      <span className="text-yellow-500 mt-0.5">•</span>
-                                      <span><strong>Model:</strong> {validationErrors.model}</span>
-                                    </li>
-                                  )}
-                                  {validationErrors.systemPrompt && (
-                                    <li className="flex items-start space-x-2">
-                                      <span className="text-blue-500 mt-0.5">•</span>
-                                      <span><strong>System Prompt:</strong> {validationErrors.systemPrompt}</span>
-                                    </li>
-                                  )}
-                                  {validationErrors.userPrompt && (
-                                    <li className="flex items-start space-x-2">
-                                      <span className="text-green-500 mt-0.5">•</span>
-                                      <span><strong>User Prompt:</strong> {validationErrors.userPrompt}</span>
-                                    </li>
-                                  )}
-                                  {validationErrors.dataset && (
-                                    <li className="flex items-start space-x-2">
-                                      <span className="text-purple-500 mt-0.5">•</span>
-                                      <span><strong>Dataset:</strong> {validationErrors.dataset}</span>
-                                    </li>
-                                  )}
-                                </ul>
-
-                                {/* Enhanced user guidance for dual prompt requirements */}
-                                {(validationErrors.systemPrompt || validationErrors.userPrompt) && (
-                                  <div className="mt-3 p-3 bg-blue-50 border border-blue-200 rounded-md">
-                                    <h4 className="text-sm font-medium text-blue-800 mb-2 flex items-center space-x-1">
-                                      <svg className="h-4 w-4 text-blue-600" fill="none" viewBox="0 0 24 24" stroke="currentColor">
-                                        <path strokeLinecap="round" strokeLinejoin="round" strokeWidth={2} d="M13 16h-1v-4h-1m1-4h.01M21 12a9 9 0 11-18 0 9 9 0 0118 0z" />
-                                      </svg>
-                                      <span>Dual Prompt Guide</span>
-                                    </h4>
-                                    <div className="text-xs text-blue-700 space-y-2">
-                                      <div className="grid grid-cols-1 sm:grid-cols-2 gap-2">
-                                        <div className="p-2 bg-blue-100 rounded border border-blue-200">
-                                          <p className="font-medium text-blue-800">System Prompt</p>
-                                          <p className="text-blue-600">Defines the AI's role, expertise, and behavior</p>
-                                          <p className="text-blue-500 italic">Example: "You are a data analyst..."</p>
-                                        </div>
-                                        <div className="p-2 bg-green-100 rounded border border-green-200">
-                                          <p className="font-medium text-green-800">User Prompt</p>
-                                          <p className="text-green-600">Contains your specific request or question</p>
-                                          <p className="text-green-500 italic">Example: "Analyze this data for patterns..."</p>
+
+                          {/* Enhanced Validation Summary with Dual Prompt Guidance */}
+                          {Object.keys(validationErrors).length > 0 && (
+                            <div className="bg-yellow-50 border border-yellow-200 rounded-lg p-4">
+                              <div className="flex">
+                                <div className="flex-shrink-0">
+                                  <svg className="h-5 w-5 text-yellow-400" viewBox="0 0 20 20" fill="currentColor">
+                                    <path fillRule="evenodd" d="M8.257 3.099c.765-1.36 2.722-1.36 3.486 0l5.58 9.92c.75 1.334-.213 2.98-1.742 2.98H4.42c-1.53 0-2.493-1.646-1.743-2.98l5.58-9.92zM11 13a1 1 0 11-2 0 1 1 0 012 0zm-1-8a1 1 0 00-1 1v3a1 1 0 002 0V6a1 1 0 00-1-1z" clipRule="evenodd" />
+                                  </svg>
+                                </div>
+                                <div className="ml-3 flex-1">
+                                  <h3 className="text-sm font-medium text-yellow-800">
+                                    Please complete the following to run your test:
+                                  </h3>
+                                  <div className="mt-2 space-y-2">
+                                    {/* Specific validation errors with enhanced messaging */}
+                                    <ul className="text-sm text-yellow-700 space-y-1">
+                                      {validationErrors.model && (
+                                        <li className="flex items-start space-x-2">
+                                          <span className="text-yellow-500 mt-0.5">•</span>
+                                          <span><strong>Model:</strong> {validationErrors.model}</span>
+                                        </li>
+                                      )}
+                                      {validationErrors.systemPrompt && (
+                                        <li className="flex items-start space-x-2">
+                                          <span className="text-blue-500 mt-0.5">•</span>
+                                          <span><strong>System Prompt:</strong> {validationErrors.systemPrompt}</span>
+                                        </li>
+                                      )}
+                                      {validationErrors.userPrompt && (
+                                        <li className="flex items-start space-x-2">
+                                          <span className="text-green-500 mt-0.5">•</span>
+                                          <span><strong>User Prompt:</strong> {validationErrors.userPrompt}</span>
+                                        </li>
+                                      )}
+                                      {validationErrors.dataset && (
+                                        <li className="flex items-start space-x-2">
+                                          <span className="text-purple-500 mt-0.5">•</span>
+                                          <span><strong>Dataset:</strong> {validationErrors.dataset}</span>
+                                        </li>
+                                      )}
+                                    </ul>
+
+                                    {/* Enhanced user guidance for dual prompt requirements */}
+                                    {(validationErrors.systemPrompt || validationErrors.userPrompt) && (
+                                      <div className="mt-3 p-3 bg-blue-50 border border-blue-200 rounded-md">
+                                        <h4 className="text-sm font-medium text-blue-800 mb-2 flex items-center space-x-1">
+                                          <svg className="h-4 w-4 text-blue-600" fill="none" viewBox="0 0 24 24" stroke="currentColor">
+                                            <path strokeLinecap="round" strokeLinejoin="round" strokeWidth={2} d="M13 16h-1v-4h-1m1-4h.01M21 12a9 9 0 11-18 0 9 9 0 0118 0z" />
+                                          </svg>
+                                          <span>Dual Prompt Guide</span>
+                                        </h4>
+                                        <div className="text-xs text-blue-700 space-y-2">
+                                          <div className="grid grid-cols-1 sm:grid-cols-2 gap-2">
+                                            <div className="p-2 bg-blue-100 rounded border border-blue-200">
+                                              <p className="font-medium text-blue-800">System Prompt</p>
+                                              <p className="text-blue-600">Defines the AI's role, expertise, and behavior</p>
+                                              <p className="text-blue-500 italic">Example: "You are a data analyst..."</p>
+                                            </div>
+                                            <div className="p-2 bg-green-100 rounded border border-green-200">
+                                              <p className="font-medium text-green-800">User Prompt</p>
+                                              <p className="text-green-600">Contains your specific request or question</p>
+                                              <p className="text-green-500 italic">Example: "Analyze this data for patterns..."</p>
+                                            </div>
+                                          </div>
+                                          <p className="text-blue-600 font-medium">
+                                            💡 Both prompts work together: System prompt sets the context, user prompt provides the task.
+                                          </p>
                                         </div>
                                       </div>
-                                      <p className="text-blue-600 font-medium">
-                                        💡 Both prompts work together: System prompt sets the context, user prompt provides the task.
-                                      </p>
-                                    </div>
+                                    )}
+
+                                    {/* Additional guidance for missing prompts */}
+                                    {validationErrors.systemPrompt && !validationErrors.userPrompt && (
+                                      <div className="mt-2 p-2 bg-blue-50 border-l-4 border-blue-400 rounded">
+                                        <p className="text-xs text-blue-700">
+                                          <strong>Tip:</strong> Try templates like "Data Analyst" or "Classification Expert" to get started with your system prompt.
+                                        </p>
+                                      </div>
+                                    )}
+
+                                    {validationErrors.userPrompt && !validationErrors.systemPrompt && (
+                                      <div className="mt-2 p-2 bg-green-50 border-l-4 border-green-400 rounded">
+                                        <p className="text-xs text-green-700">
+                                          <strong>Tip:</strong> Try templates like "Analyze Data" or "Detect Fraud" to get started with your user prompt.
+                                        </p>
+                                      </div>
+                                    )}
                                   </div>
-                                )}
-
-                                {/* Additional guidance for missing prompts */}
-                                {validationErrors.systemPrompt && !validationErrors.userPrompt && (
-                                  <div className="mt-2 p-2 bg-blue-50 border-l-4 border-blue-400 rounded">
-                                    <p className="text-xs text-blue-700">
-                                      <strong>Tip:</strong> Try templates like "Data Analyst" or "Classification Expert" to get started with your system prompt.
-                                    </p>
-                                  </div>
-                                )}
-
-                                {validationErrors.userPrompt && !validationErrors.systemPrompt && (
-                                  <div className="mt-2 p-2 bg-green-50 border-l-4 border-green-400 rounded">
-                                    <p className="text-xs text-green-700">
-                                      <strong>Tip:</strong> Try templates like "Analyze Data" or "Detect Fraud" to get started with your user prompt.
-                                    </p>
-                                  </div>
-                                )}
-                              </div>
-                            </div>
-                          </div>
-                        </div>
-                      )}
-
-                      {/* Progress Bar */}
-                      {isLoading && progressStatus && (
-                        <div className="mb-6">
-                          <ProgressBar
-                            progress={progressValue}
-                            status={progressStatus}
-                            color="primary"
-                          />
-                        </div>
-                      )}
-
-                      {/* Enhanced Form Validation Status Indicator */}
-                      {(() => {
-                        const status = getValidationStatus();
-                        const completedFields = Object.values(status).filter(field => field !== status.overall && field.valid).length;
-                        const totalFields = 4; // model, systemPrompt, userPrompt, dataset
-
-                        if (status.overall) {
-                          return (
-                            <div className="bg-green-50 border border-green-200 rounded-lg p-3">
-                              <div className="flex items-center space-x-2">
-                                <svg className="h-5 w-5 text-green-500" fill="none" viewBox="0 0 24 24" stroke="currentColor">
-                                  <path strokeLinecap="round" strokeLinejoin="round" strokeWidth={2} d="M9 12l2 2 4-4m6 2a9 9 0 11-18 0 9 9 0 0118 0z" />
-                                </svg>
-                                <span className="text-sm font-medium text-green-800">
-                                  All requirements met! Ready to run your test.
-                                </span>
-                              </div>
-                            </div>
-                          );
-                        } else if (completedFields > 0) {
-                          return (
-                            <div className="bg-blue-50 border border-blue-200 rounded-lg p-3">
-                              <div className="flex items-center justify-between">
-                                <div className="flex items-center space-x-2">
-                                  <svg className="h-5 w-5 text-blue-500" fill="none" viewBox="0 0 24 24" stroke="currentColor">
-                                    <path strokeLinecap="round" strokeLinejoin="round" strokeWidth={2} d="M13 16h-1v-4h-1m1-4h.01M21 12a9 9 0 11-18 0 9 9 0 0118 0z" />
-                                  </svg>
-                                  <span className="text-sm font-medium text-blue-800">
-                                    Progress: {completedFields} of {totalFields} requirements completed
-                                  </span>
-                                </div>
-                                <div className="flex space-x-1">
-                                  {[status.model, status.systemPrompt, status.userPrompt, status.dataset].map((field, index) => (
-                                    <div
-                                      key={index}
-                                      className={`w-2 h-2 rounded-full ${field.valid ? 'bg-green-400' : 'bg-gray-300'
-                                        }`}
-                                      title={field.valid ? 'Complete' : 'Incomplete'}
-                                    />
-                                  ))}
                                 </div>
                               </div>
                             </div>
-                          );
-                        }
-                        return null;
-                      })()}
-
-
-
-                      <div className="flex justify-center">
-                        <button
-                          onClick={handleRunTest}
-                          disabled={isLoading || !isFormValid()}
-                          className={`btn-primary px-8 py-3 text-lg transition-all duration-200 ${isLoading || !isFormValid() ? 'opacity-50 cursor-not-allowed' : 'hover:shadow-lg'
-                            }`}
-                        >
-                          {isLoading ? (
-                            <LoadingSpinner size="sm" color="white" text="Running Test..." inline />
-                          ) : (
-                            'Run Test'
                           )}
-                        </button>
+
+                          {/* Progress Bar */}
+                          {isLoading && progressStatus && (
+                            <div className="mb-6">
+                              <ProgressBar
+                                progress={progressValue}
+                                status={progressStatus}
+                                color="primary"
+                              />
+                            </div>
+                          )}
+
+                          {/* Enhanced Form Validation Status Indicator */}
+                          {(() => {
+                            const status = getValidationStatus();
+                            const completedFields = Object.values(status).filter(field => field !== status.overall && field.valid).length;
+                            const totalFields = 4; // model, systemPrompt, userPrompt, dataset
+
+                            if (status.overall) {
+                              return (
+                                <div className="bg-green-50 border border-green-200 rounded-lg p-3">
+                                  <div className="flex items-center space-x-2">
+                                    <svg className="h-5 w-5 text-green-500" fill="none" viewBox="0 0 24 24" stroke="currentColor">
+                                      <path strokeLinecap="round" strokeLinejoin="round" strokeWidth={2} d="M9 12l2 2 4-4m6 2a9 9 0 11-18 0 9 9 0 0118 0z" />
+                                    </svg>
+                                    <span className="text-sm font-medium text-green-800">
+                                      All requirements met! Ready to run your test.
+                                    </span>
+                                  </div>
+                                </div>
+                              );
+                            } else if (completedFields > 0) {
+                              return (
+                                <div className="bg-blue-50 border border-blue-200 rounded-lg p-3">
+                                  <div className="flex items-center justify-between">
+                                    <div className="flex items-center space-x-2">
+                                      <svg className="h-5 w-5 text-blue-500" fill="none" viewBox="0 0 24 24" stroke="currentColor">
+                                        <path strokeLinecap="round" strokeLinejoin="round" strokeWidth={2} d="M13 16h-1v-4h-1m1-4h.01M21 12a9 9 0 11-18 0 9 9 0 0118 0z" />
+                                      </svg>
+                                      <span className="text-sm font-medium text-blue-800">
+                                        Progress: {completedFields} of {totalFields} requirements completed
+                                      </span>
+                                    </div>
+                                    <div className="flex space-x-1">
+                                      {[status.model, status.systemPrompt, status.userPrompt, status.dataset].map((field, index) => (
+                                        <div
+                                          key={index}
+                                          className={`w-2 h-2 rounded-full ${field.valid ? 'bg-green-400' : 'bg-gray-300'
+                                            }`}
+                                          title={field.valid ? 'Complete' : 'Incomplete'}
+                                        />
+                                      ))}
+                                    </div>
+                                  </div>
+                                </div>
+                              );
+                            }
+                            return null;
+                          })()}
+
+                          <div className="flex justify-center">
+                            <button
+                              onClick={handleRunTest}
+                              disabled={isLoading || !isFormValid()}
+                              className={`btn-primary px-8 py-3 text-lg transition-all duration-200 ${isLoading || !isFormValid() ? 'opacity-50 cursor-not-allowed' : 'hover:shadow-lg'
+                                }`}
+                            >
+                              {isLoading ? (
+                                <LoadingSpinner size="sm" color="white" text="Running Test..." inline />
+                              ) : (
+                                'Run Test'
+                              )}
+                            </button>
+                          </div>
+                        </div>
+
+                        {/* Right Column - Results */}
+                        <div className="animate-slide-up" style={{ animationDelay: '0.1s' }}>
+                          <TestResults
+                            results={testResults}
+                            isLoading={isLoading}
+                            determinismEnabled={determinismEnabled}
+                            onEvaluationComplete={(grade) => {
+                              // Handle determinism evaluation completion
+                              console.log('Determinism evaluation completed:', grade);
+                            }}
+                            isStreaming={isStreaming}
+                            streamingContent={streamingContent}
+                            streamingProgress={streamingProgress}
+                            streamingError={streamingError}
+                          />
+                        </div>
                       </div>
                     </div>
-
-                    {/* Right Column - Results */}
-                    <div className="animate-slide-up" style={{ animationDelay: '0.1s' }}>
-                      <TestResults
-                        results={testResults}
-                        isLoading={isLoading}
-                        determinismEnabled={determinismEnabled}
-                        onEvaluationComplete={(grade) => {
-                          // Update test result with determinism grade for history
-                          if (testResults && grade) {
-                            const updatedResult = {
-                              ...testResults,
-                              determinismGrade: grade
-                            };
-                            setTestResults(updatedResult);
-                            // Update in history as well
-                            saveTestResult(updatedResult);
-                          }
-                        }}
-=======
-                        <svg
-                          className="h-5 w-5 text-red-400"
-                          viewBox="0 0 20 20"
-                          fill="currentColor"
-                        >
-                          <path
-                            fillRule="evenodd"
-                            d="M10 18a8 8 0 100-16 8 8 0 000 16zM8.707 7.293a1 1 0 00-1.414 1.414L8.586 10l-1.293 1.293a1 1 0 101.414 1.414L10 11.414l1.293 1.293a1 1 0 001.414-1.414L11.414 10l1.293-1.293a1 1 0 00-1.414-1.414L10 8.586 8.707 7.293z"
-                            clipRule="evenodd"
-                          />
-                        </svg>
-                      </div>
-                      <div className="ml-3 flex-1">
-                        {error && (
-                          <p className="text-sm text-red-800">{error}</p>
-                        )}
-                        {streamingError && (
-                          <div className="text-sm text-red-800">
-                            <p className="font-medium">Streaming Error:</p>
-                            <p>{streamingError}</p>
-                            {streamingContent && (
-                              <div className="mt-2 p-2 bg-yellow-50 border border-yellow-200 rounded">
-                                <p className="text-xs text-yellow-700 font-medium">
-                                  Partial response received before error:
-                                </p>
-                                <p className="text-xs text-gray-600 mt-1 max-h-20 overflow-y-auto">
-                                  {streamingContent.substring(0, 200)}
-                                  {streamingContent.length > 200 && "..."}
-                                </p>
-                              </div>
-                            )}
-                          </div>
-                        )}
-                        {retryCount > 0 && (
-                          <p className="text-xs text-red-600 mt-1">
-                            Retried {retryCount} time
-                            {retryCount !== 1 ? "s" : ""}
-                          </p>
-                        )}
-                      </div>
-                      <div className="ml-3 flex-shrink-0">
-                        <button
-                          onClick={() => {
-                            setError(null);
-                            setStreamingError(null);
-                          }}
-                          className="inline-flex text-red-400 hover:text-red-600"
-                        >
-                          <span className="sr-only">Dismiss</span>
-                          <svg
-                            className="h-5 w-5"
-                            viewBox="0 0 20 20"
-                            fill="currentColor"
-                          >
-                            <path
-                              fillRule="evenodd"
-                              d="M4.293 4.293a1 1 0 011.414 0L10 8.586l4.293-4.293a1 1 0 111.414 1.414L11.414 10l4.293 4.293a1 1 0 01-1.414 1.414L10 11.414l-4.293 4.293a1 1 0 01-1.414-1.414L8.586 10 4.293 5.707a1 1 0 010-1.414z"
-                              clipRule="evenodd"
-                            />
-                          </svg>
-                        </button>
-                      </div>
-                    </div>
-                  </div>
-                </div>
-              )}
-
-              {/* Main Content */}
-              {activeTab === "test" && (
-                <div className="max-w-7xl mx-auto animate-fade-in">
-                  <div className="grid grid-cols-1 xl:grid-cols-2 gap-6 lg:gap-8">
-                    {/* Left Column - Configuration */}
-                    <div className="space-y-6 animate-slide-up">
-                      <ModelSelector
-                        selectedModel={selectedModel}
-                        onModelSelect={setSelectedModel}
-                        validationError={validationErrors.model}
-                      />
-
-                      <DatasetSelector
-                        selectedDataset={selectedDataset}
-                        onDatasetSelect={setSelectedDataset}
-                        validationError={validationErrors.dataset}
-                      />
-
-                      <PromptEditor
-                        systemPrompt={systemPrompt}
-                        userPrompt={userPrompt}
-                        onSystemPromptChange={setSystemPrompt}
-                        onUserPromptChange={setUserPrompt}
-                        systemPromptError={validationErrors.systemPrompt}
-                        userPromptError={validationErrors.userPrompt}
-                      />
-
-                      {/* Enhanced Validation Summary with Dual Prompt Guidance */}
-                      {Object.keys(validationErrors).length > 0 && (
-                        <div className="bg-yellow-50 border border-yellow-200 rounded-lg p-4">
-                          <div className="flex">
-                            <div className="flex-shrink-0">
-                              <svg
-                                className="h-5 w-5 text-yellow-400"
-                                viewBox="0 0 20 20"
-                                fill="currentColor"
-                              >
-                                <path
-                                  fillRule="evenodd"
-                                  d="M8.257 3.099c.765-1.36 2.722-1.36 3.486 0l5.58 9.92c.75 1.334-.213 2.98-1.742 2.98H4.42c-1.53 0-2.493-1.646-1.743-2.98l5.58-9.92zM11 13a1 1 0 11-2 0 1 1 0 012 0zm-1-8a1 1 0 00-1 1v3a1 1 0 002 0V6a1 1 0 00-1-1z"
-                                  clipRule="evenodd"
-                                />
-                              </svg>
-                            </div>
-                            <div className="ml-3 flex-1">
-                              <h3 className="text-sm font-medium text-yellow-800">
-                                Please complete the following to run your test:
-                              </h3>
-                              <div className="mt-2 space-y-2">
-                                {/* Specific validation errors with enhanced messaging */}
-                                <ul className="text-sm text-yellow-700 space-y-1">
-                                  {validationErrors.model && (
-                                    <li className="flex items-start space-x-2">
-                                      <span className="text-yellow-500 mt-0.5">
-                                        •
-                                      </span>
-                                      <span>
-                                        <strong>Model:</strong>{" "}
-                                        {validationErrors.model}
-                                      </span>
-                                    </li>
-                                  )}
-                                  {validationErrors.systemPrompt && (
-                                    <li className="flex items-start space-x-2">
-                                      <span className="text-blue-500 mt-0.5">
-                                        •
-                                      </span>
-                                      <span>
-                                        <strong>System Prompt:</strong>{" "}
-                                        {validationErrors.systemPrompt}
-                                      </span>
-                                    </li>
-                                  )}
-                                  {validationErrors.userPrompt && (
-                                    <li className="flex items-start space-x-2">
-                                      <span className="text-green-500 mt-0.5">
-                                        •
-                                      </span>
-                                      <span>
-                                        <strong>User Prompt:</strong>{" "}
-                                        {validationErrors.userPrompt}
-                                      </span>
-                                    </li>
-                                  )}
-                                  {validationErrors.dataset && (
-                                    <li className="flex items-start space-x-2">
-                                      <span className="text-purple-500 mt-0.5">
-                                        •
-                                      </span>
-                                      <span>
-                                        <strong>Dataset:</strong>{" "}
-                                        {validationErrors.dataset}
-                                      </span>
-                                    </li>
-                                  )}
-                                </ul>
-
-                                {/* Enhanced user guidance for prompt requirements */}
-                                {(validationErrors.systemPrompt ||
-                                  validationErrors.userPrompt) && (
-                                  <div className="mt-3 p-3 bg-blue-50 border border-blue-200 rounded-md">
-                                    <h4 className="text-sm font-medium text-blue-800 mb-2 flex items-center space-x-1">
-                                      <svg
-                                        className="h-4 w-4 text-blue-600"
-                                        fill="none"
-                                        viewBox="0 0 24 24"
-                                        stroke="currentColor"
-                                      >
-                                        <path
-                                          strokeLinecap="round"
-                                          strokeLinejoin="round"
-                                          strokeWidth={2}
-                                          d="M13 16h-1v-4h-1m1-4h.01M21 12a9 9 0 11-18 0 9 9 0 0118 0z"
-                                        />
-                                      </svg>
-                                      <span>Prompt Guide</span>
-                                    </h4>
-                                    <div className="text-xs text-blue-700 space-y-2">
-                                      <div className="grid grid-cols-1 sm:grid-cols-2 gap-2">
-                                        <div className="p-2 bg-blue-100 rounded border border-blue-200">
-                                          <p className="font-medium text-blue-800">
-                                            System Prompt
-                                          </p>
-                                          <p className="text-blue-600">
-                                            Defines the AI's role, expertise,
-                                            and behavior
-                                          </p>
-                                          <p className="text-blue-500 italic">
-                                            Example: "You are a data analyst..."
-                                          </p>
-                                        </div>
-                                        <div className="p-2 bg-green-100 rounded border border-green-200">
-                                          <p className="font-medium text-green-800">
-                                            User Prompt
-                                          </p>
-                                          <p className="text-green-600">
-                                            Contains your specific request or
-                                            question
-                                          </p>
-                                          <p className="text-green-500 italic">
-                                            Example: "Analyze this data for
-                                            patterns..."
-                                          </p>
-                                        </div>
-                                      </div>
-                                      <p className="text-blue-600 font-medium">
-                                        💡 Both prompts work together: System
-                                        prompt sets the context, user prompt
-                                        provides the task.
-                                      </p>
-                                    </div>
-                                  </div>
-                                )}
-
-                                {/* Additional guidance for missing prompts */}
-                                {validationErrors.systemPrompt &&
-                                  !validationErrors.userPrompt && (
-                                    <div className="mt-2 p-2 bg-blue-50 border-l-4 border-blue-400 rounded">
-                                      <p className="text-xs text-blue-700">
-                                        <strong>Tip:</strong> Try templates like
-                                        "Data Analyst" or "Classification
-                                        Expert" to get started with your system
-                                        prompt.
-                                      </p>
-                                    </div>
-                                  )}
-
-                                {validationErrors.userPrompt &&
-                                  !validationErrors.systemPrompt && (
-                                    <div className="mt-2 p-2 bg-green-50 border-l-4 border-green-400 rounded">
-                                      <p className="text-xs text-green-700">
-                                        <strong>Tip:</strong> Try templates like
-                                        "Analyze Data" or "Detect Fraud" to get
-                                        started with your user prompt.
-                                      </p>
-                                    </div>
-                                  )}
-                              </div>
-                            </div>
-                          </div>
-                        </div>
-                      )}
-
-                      {/* Progress Bar */}
-                      {isLoading && progressStatus && (
-                        <div className="mb-6">
-                          <ProgressBar
-                            progress={progressValue}
-                            status={progressStatus}
-                            color="primary"
-                          />
-                        </div>
-                      )}
-
-                      {/* Streaming Status Indicator */}
-                      {(isRequestPending || isStreaming) && (
-                        <div className="mb-6 bg-blue-50 border border-blue-200 rounded-lg p-4">
-                          <div className="flex items-center space-x-3">
-                            <div className="flex-shrink-0">
-                              {isRequestPending ? (
-                                <svg
-                                  className="h-5 w-5 text-blue-500 animate-spin"
-                                  fill="none"
-                                  viewBox="0 0 24 24"
-                                >
-                                  <circle
-                                    className="opacity-25"
-                                    cx="12"
-                                    cy="12"
-                                    r="10"
-                                    stroke="currentColor"
-                                    strokeWidth="4"
-                                  ></circle>
-                                  <path
-                                    className="opacity-75"
-                                    fill="currentColor"
-                                    d="M4 12a8 8 0 018-8V0C5.373 0 0 5.373 0 12h4zm2 5.291A7.962 7.962 0 014 12H0c0 3.042 1.135 5.824 3 7.938l3-2.647z"
-                                  ></path>
-                                </svg>
-                              ) : (
-                                <svg
-                                  className="h-5 w-5 text-green-500"
-                                  fill="none"
-                                  viewBox="0 0 24 24"
-                                  stroke="currentColor"
-                                >
-                                  <path
-                                    strokeLinecap="round"
-                                    strokeLinejoin="round"
-                                    strokeWidth={2}
-                                    d="M7 4V2a1 1 0 011-1h8a1 1 0 011 1v2m0 0V1a1 1 0 011-1h2a1 1 0 011 1v18a1 1 0 01-1 1H4a1 1 0 01-1-1V1a1 1 0 011-1h2a1 1 0 011 1v3m8-4v4"
-                                  />
-                                </svg>
-                              )}
-                            </div>
-                            <div className="flex-1">
-                              <div className="flex items-center justify-between">
-                                <span className="text-sm font-medium text-blue-800">
-                                  {isRequestPending
-                                    ? "Thinking..."
-                                    : "Talking..."}
-                                </span>
-                                {isStreaming && (
-                                  <div className="text-xs text-blue-600 text-right">
-                                    <div>
-                                      {streamingProgress.tokensReceived} tokens
-                                    </div>
-                                    {streamingProgress.tokensPerSecond > 0 && (
-                                      <div>
-                                        {streamingProgress.tokensPerSecond}{" "}
-                                        tok/sec
-                                      </div>
-                                    )}
-                                  </div>
-                                )}
-                              </div>
-                              <p className="text-xs text-blue-600 mt-1">
-                                {isRequestPending
-                                  ? "Sending request and waiting for response to begin"
-                                  : "Receiving response in real-time"}
-                              </p>
-                            </div>
-                          </div>
-                        </div>
-                      )}
-
-                      {/* Enhanced Form Validation Status Indicator */}
-                      {(() => {
-                        const status = getValidationStatus();
-                        const completedFields = Object.values(status).filter(
-                          (field) => field !== status.overall && field.valid
-                        ).length;
-                        const totalFields = 4; // model, systemPrompt, userPrompt, dataset
-
-                        if (status.overall) {
-                          return (
-                            <div className="bg-green-50 border border-green-200 rounded-lg p-3">
-                              <div className="flex items-center space-x-2">
-                                <svg
-                                  className="h-5 w-5 text-green-500"
-                                  fill="none"
-                                  viewBox="0 0 24 24"
-                                  stroke="currentColor"
-                                >
-                                  <path
-                                    strokeLinecap="round"
-                                    strokeLinejoin="round"
-                                    strokeWidth={2}
-                                    d="M9 12l2 2 4-4m6 2a9 9 0 11-18 0 9 9 0 0118 0z"
-                                  />
-                                </svg>
-                                <span className="text-sm font-medium text-green-800">
-                                  All requirements met! Ready to run your test.
-                                </span>
-                              </div>
-                            </div>
-                          );
-                        } else if (completedFields > 0) {
-                          return (
-                            <div className="bg-blue-50 border border-blue-200 rounded-lg p-3">
-                              <div className="flex items-center justify-between">
-                                <div className="flex items-center space-x-2">
-                                  <svg
-                                    className="h-5 w-5 text-blue-500"
-                                    fill="none"
-                                    viewBox="0 0 24 24"
-                                    stroke="currentColor"
-                                  >
-                                    <path
-                                      strokeLinecap="round"
-                                      strokeLinejoin="round"
-                                      strokeWidth={2}
-                                      d="M13 16h-1v-4h-1m1-4h.01M21 12a9 9 0 11-18 0 9 9 0 0118 0z"
-                                    />
-                                  </svg>
-                                  <span className="text-sm font-medium text-blue-800">
-                                    Progress: {completedFields} of {totalFields}{" "}
-                                    requirements completed
-                                  </span>
-                                </div>
-                                <div className="flex space-x-1">
-                                  {[
-                                    status.model,
-                                    status.systemPrompt,
-                                    status.userPrompt,
-                                    status.dataset,
-                                  ].map((field, index) => (
-                                    <div
-                                      key={index}
-                                      className={`w-2 h-2 rounded-full ${
-                                        field.valid
-                                          ? "bg-green-400"
-                                          : "bg-gray-300"
-                                      }`}
-                                      title={
-                                        field.valid ? "Complete" : "Incomplete"
-                                      }
-                                    />
-                                  ))}
-                                </div>
-                              </div>
-                            </div>
-                          );
-                        }
-                        return null;
-                      })()}
-
-                      <div className="flex justify-center">
-                        <button
-                          onClick={handleRunTest}
-                          disabled={isLoading || isStreaming || !isFormValid()}
-                          className={`btn-primary px-8 py-3 text-lg transition-all duration-200 ${
-                            isLoading || isStreaming || !isFormValid()
-                              ? "opacity-50 cursor-not-allowed"
-                              : "hover:shadow-lg"
-                          }`}
-                        >
-                          {isLoading || isStreaming ? (
-                            <LoadingSpinner
-                              size="sm"
-                              color="white"
-                              text={
-                                isRequestPending
-                                  ? "Thinking..."
-                                  : isStreaming
-                                  ? "Talking..."
-                                  : "Running Test..."
-                              }
-                              inline
-                            />
-                          ) : (
-                            "Run Test"
-                          )}
-                        </button>
-                      </div>
-                    </div>
-
-                    {/* Right Column - Results */}
-                    <div
-                      className="animate-slide-up"
-                      style={{ animationDelay: "0.1s" }}
-                    >
-                      <TestResults
-                        results={testResults}
-                        isLoading={isLoading}
-                        isStreaming={isStreaming}
-                        streamingContent={streamingContent}
-                        streamingProgress={streamingProgress}
-                        streamingError={streamingError}
->>>>>>> 018dd51d
+                  )}
+
+                  {activeTab === 'history' && (
+                    <div className="max-w-6xl mx-auto animate-fade-in">
+                      <History
+                        onLoadFromHistory={handleLoadFromHistory}
+                        onCompareTests={handleCompareTests}
+                        selectedForComparison={selectedForComparison}
                       />
                     </div>
-                  </div>
+                  )}
+
+                  {activeTab === 'comparison' && (
+                    <div className="max-w-6xl mx-auto animate-fade-in">
+                      <Comparison
+                        selectedTests={selectedForComparison}
+                        onRemoveTest={handleRemoveFromComparison}
+                        onClearComparison={handleClearComparison}
+                      />
+                    </div>
+                  )}
+
+                  {/* Help Guide */}
+                  <HelpGuide />
+
+                  {/* Streaming Performance Monitor - Debug Mode */}
+                  {isStreamingDebugEnabled && (
+                    <div className="fixed bottom-4 right-4 w-80 z-40">
+                      <StreamingPerformanceMonitor
+                        isVisible={true}
+                        refreshInterval={3000}
+                      />
+                    </div>
+                  )}
                 </div>
-              )}
-
-<<<<<<< HEAD
-              {activeTab === 'history' && (
-=======
-              {activeTab === "history" && (
->>>>>>> 018dd51d
-                <div className="max-w-6xl mx-auto animate-fade-in">
-                  <History
-                    onLoadFromHistory={handleLoadFromHistory}
-                    onCompareTests={handleCompareTests}
-                    selectedForComparison={selectedForComparison}
-                  />
-                </div>
-              )}
-
-<<<<<<< HEAD
-              {activeTab === 'comparison' && (
-=======
-              {activeTab === "comparison" && (
->>>>>>> 018dd51d
-                <div className="max-w-6xl mx-auto animate-fade-in">
-                  <Comparison
-                    selectedTests={selectedForComparison}
-                    onRemoveTest={handleRemoveFromComparison}
-                    onClearComparison={handleClearComparison}
-                  />
-                </div>
-<<<<<<< HEAD
-=======
-              )}
-
-              {/* Help Guide */}
-              <HelpGuide />
-
-              {/* Streaming Performance Monitor - Debug Mode */}
-              {isStreamingDebugEnabled && (
-                <div className="fixed bottom-4 right-4 w-80 z-40">
-                  <StreamingPerformanceMonitor
-                    isVisible={true}
-                    refreshInterval={3000}
-                  />
-                </div>
->>>>>>> 018dd51d
-              )}
+              </div>
             </div>
           </div>
         </BrowserCompatibility>
