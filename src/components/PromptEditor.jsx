--- conflicted
+++ resolved
@@ -11,14 +11,11 @@
   onUserPromptChange,
   systemPromptError,
   userPromptError,
-<<<<<<< HEAD
   // Scenario-provided prompts
   scenarioSystemPrompts = [],
   scenarioUserPrompts = [],
-=======
   systemPromptWarning,
   userPromptWarning,
->>>>>>> ba83c783
   selectedDataset,
   // Legacy props for backward compatibility
   prompt,
@@ -34,7 +31,6 @@
   // Determine if we're in legacy single prompt mode
   const isLegacyMode = prompt !== undefined && onPromptChange && !onSystemPromptChange && !onUserPromptChange;
 
-<<<<<<< HEAD
   // Auto-resize textarea function
   const autoResize = (textarea) => {
     if (textarea) {
@@ -52,8 +48,6 @@
   useEffect(() => {
     autoResize(userPromptRef.current);
   }, [userPrompt]);
-=======
->>>>>>> ba83c783
 
   // Monitor for text wrapping issues in textareas
   useEffect(() => {
@@ -76,27 +70,17 @@
 
   // Handle system prompt change
   const handleSystemPromptChange = (e) => {
-<<<<<<< HEAD
     onSystemPromptChange?.(e.target.value);
     // Small delay to ensure the value is updated before resizing
     setTimeout(() => autoResize(e.target), 0);
   };
-=======
-    onSystemPromptChange?.(e.target.value)
-  }
->>>>>>> ba83c783
 
   // Handle user prompt change
   const handleUserPromptChange = (e) => {
-<<<<<<< HEAD
     onUserPromptChange?.(e.target.value);
     // Small delay to ensure the value is updated before resizing
     setTimeout(() => autoResize(e.target), 0);
   };
-=======
-    onUserPromptChange?.(e.target.value)
-  }
->>>>>>> ba83c783
 
   // Combine scenario-provided and dataset-specific system prompts
   const systemPromptTemplates = useMemo(() => {
@@ -164,25 +148,17 @@
 
   const handleSystemTemplateSelect = (template) => {
     if (onSystemPromptChange && typeof onSystemPromptChange === 'function') {
-<<<<<<< HEAD
       onSystemPromptChange(template);
       // Trigger auto-resize after template is applied
       setTimeout(() => autoResize(systemPromptRef.current), 0);
-=======
-      onSystemPromptChange(template)
->>>>>>> ba83c783
     }
   };
 
   const handleUserTemplateSelect = (template) => {
     if (onUserPromptChange && typeof onUserPromptChange === 'function') {
-<<<<<<< HEAD
       onUserPromptChange(template);
       // Trigger auto-resize after template is applied
       setTimeout(() => autoResize(userPromptRef.current), 0);
-=======
-      onUserPromptChange(template)
->>>>>>> ba83c783
     }
   };
 
@@ -194,25 +170,17 @@
 
   const handleClearSystem = () => {
     if (onSystemPromptChange && typeof onSystemPromptChange === 'function') {
-<<<<<<< HEAD
       onSystemPromptChange('');
       // Trigger auto-resize after clearing
       setTimeout(() => autoResize(systemPromptRef.current), 0);
-=======
-      onSystemPromptChange('')
->>>>>>> ba83c783
     }
   };
 
   const handleClearUser = () => {
     if (onUserPromptChange && typeof onUserPromptChange === 'function') {
-<<<<<<< HEAD
       onUserPromptChange('');
       // Trigger auto-resize after clearing
       setTimeout(() => autoResize(userPromptRef.current), 0);
-=======
-      onUserPromptChange('')
->>>>>>> ba83c783
     }
   };
 
@@ -459,17 +427,9 @@
               value={systemPrompt}
               onChange={handleSystemPromptChange}
               placeholder="Optional: Define the AI's role and expertise. Leave empty for natural responses, or specify like: 'You are an expert data analyst specializing in fraud detection...'"
-<<<<<<< HEAD
               className={`input-field resize-none transition-all duration-200 prompt-editor-textarea ${systemPromptError ? 'border-red-300 focus:border-red-500 focus:ring-red-500' : 'border-blue-200 focus:border-blue-500 focus:ring-blue-500'
                 }`}
               style={{ overflow: 'hidden', minHeight: '128px', whiteSpace: 'pre-wrap' }}
-=======
-              className={`input-field resize-none transition-all duration-200 prompt-editor-textarea ${
-                isExpanded ? 'h-64' : 'h-32'
-              } ${
-                systemPromptError ? 'border-red-300 focus:border-red-500 focus:ring-red-500' : 'border-blue-200 focus:border-blue-500 focus:ring-blue-500'
-              }`}
->>>>>>> ba83c783
             />
             {systemPromptError && (
               <p className="mt-1 text-sm text-red-600">{systemPromptError}</p>
@@ -546,17 +506,9 @@
               value={userPrompt}
               onChange={handleUserPromptChange}
               placeholder="Enter your specific request or question. For example: 'Please analyze the following data for fraud patterns...'"
-<<<<<<< HEAD
               className={`input-field resize-none transition-all duration-200 prompt-editor-textarea ${userPromptError ? 'border-red-300 focus:border-red-500 focus:ring-red-500' : 'border-green-200 focus:border-green-500 focus:ring-green-500'
                 }`}
               style={{ overflow: 'hidden', minHeight: '128px', whiteSpace: 'pre-wrap' }}
-=======
-              className={`input-field resize-none transition-all duration-200 prompt-editor-textarea ${
-                isExpanded ? 'h-64' : 'h-32'
-              } ${
-                userPromptError ? 'border-red-300 focus:border-red-500 focus:ring-red-500' : 'border-green-200 focus:border-green-500 focus:ring-green-500'
-              }`}
->>>>>>> ba83c783
             />
             {userPromptError && (
               <p className="mt-1 text-sm text-red-600">{userPromptError}</p>
