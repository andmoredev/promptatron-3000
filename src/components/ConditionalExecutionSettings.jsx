--- conflicted
+++ resolved
@@ -276,46 +276,6 @@
         </div>
       </div>
 
-<<<<<<< HEAD
-      <div className="space-y-4">
-        {/* Tools Mode Toggle - only show if tools are available */}
-        {(isToolsAvailable || (scenario && showToolSettings)) && (
-          <div className="flex items-center justify-between">
-            <div className="flex items-center space-x-3">
-              <svg
-                className="w-5 h-5 text-green-600"
-                fill="none"
-                stroke="currentColor"
-                viewBox="0 0 24 24"
-              >
-                <path
-                  strokeLinecap="round"
-                  strokeLinejoin="round"
-                  strokeWidth={2}
-                  d="M10.325 4.317c.426-1.756 2.924-1.756 3.35 0a1.724 1.724 0 002.573 1.066c1.543-.94 3.31.826 2.37 2.37a1.724 1.724 0 001.065 2.572c1.756.426 1.756 2.924 0 3.35a1.724 1.724 0 00-1.066 2.573c.94 1.543-.826 3.31-2.37 2.37a1.724 1.724 0 00-2.572 1.065c-.426 1.756-2.924 1.756-3.35 0a1.724 1.724 0 00-2.573-1.066c-1.543.94-3.31-.826-2.37-2.37a1.724 1.724 0 00-1.065-2.572c-1.756-.426-1.756-2.924 0-3.35a1.724 1.724 0 001.066-2.573c-.94-1.543.826-3.31 2.37-2.37.996.608 2.296.07 2.572-1.065z"
-                />
-                <path
-                  strokeLinecap="round"
-                  strokeLinejoin="round"
-                  strokeWidth={2}
-                  d="M15 12a3 3 0 11-6 0 3 3 0 016 0z"
-                />
-              </svg>
-              <div>
-                <div className="flex items-center justify-between">
-                  <h4 className="text-sm font-medium text-gray-900">Tools Mode</h4>
-
-                </div>
-                <p className="text-xs text-gray-500">
-                  {showExecutionToggle
-                    ? "Enable tool execution for interactive AI capabilities"
-                    : "Tools are available for detection only"
-                  }
-                </p>
-              </div>
-            </div>
-            {showExecutionToggle ? (
-=======
       <div
         id="execution-settings-content"
         className={`collapsible-content ${
@@ -329,7 +289,6 @@
           {/* Tools Mode Toggle - only show if tools are available */}
           {(isToolsAvailable || (scenario && showToolSettings)) && (
             <div className="flex items-center justify-between">
->>>>>>> 44a60b11
               <div className="flex items-center space-x-3">
                 <svg
                   className="w-5 h-5 text-green-600"
